version: "3"
services:
  go_net_http:
    build:
      context: .
<<<<<<< HEAD
    container_name: cube_go_gin_http
    environment:
      # New Relic agent will send data on https://<domain_of_cubeapm_server>:443
      - NEW_RELIC_HOST=<domain_of_cubeapm_server>
      - NEW_RELIC_APP_NAME=cube_sample_go_net_http_gin_newrelic
      - NEW_RELIC_LICENSE_KEY=ABC4567890ABC4567890ABC4567890ABC4567890

      # Print New Relic agent logs on screen
      # - NEW_RELIC_LOG=stdout
      # Set New Relic agent log level to debug if needed to see detailed logs
      # - NEW_RELIC_LOG_LEVEL=debug
=======
    container_name: cube_go_gin
>>>>>>> 1a110759
    ports:
      - "8000:8000"
    depends_on:
      - redis
      - mongo
      - kafka
      - clickhouse
    restart: always

  redis:
    image: redis:alpine3.18
    container_name: cube_go_gin_redis

  mongo:
    image: mongo:7.0.12
    container_name: cube_go_gin_mongo

  clickhouse:
    image: "clickhouse/clickhouse-server:24.8.11.5-alpine"
    user: "101:101"
    container_name: cube_go_gin_clickhouse
    volumes:
      - ./clickhouse/config.xml:/etc/clickhouse-server/config.d/config.xml
      - ./clickhouse/users.xml:/etc/clickhouse-server/users.d/users.xml
    ports:
      - "8123:8123"
      - "9000:9000"
    depends_on:
      - clickhouse-keeper

  clickhouse-keeper:
    image: "clickhouse/clickhouse-keeper:24.8.11.5-alpine"
    user: "101:101"
    container_name: cube_go_gin_clickhouse_keeper
    volumes:
      - ./clickhouse/keeper_config.xml:/etc/clickhouse-keeper/keeper_config.xml
    ports:
      - "9181:9181"

  kafka:
    image: confluentinc/cp-kafka:7.5.0
    container_name: cube_go_gin_kafka
    ports:
      - "9092:9092"
    environment:
      KAFKA_BROKER_ID: 1
      KAFKA_LISTENER_SECURITY_PROTOCOL_MAP: CONTROLLER:PLAINTEXT,PLAINTEXT:PLAINTEXT,PLAINTEXT_HOST:PLAINTEXT
      KAFKA_ADVERTISED_LISTENERS: PLAINTEXT://kafka:29092,PLAINTEXT_HOST://kafka:9092
      KAFKA_OFFSETS_TOPIC_REPLICATION_FACTOR: 1
      KAFKA_TRANSACTION_STATE_LOG_MIN_ISR: 1
      KAFKA_TRANSACTION_STATE_LOG_REPLICATION_FACTOR: 1
      KAFKA_GROUP_INITIAL_REBALANCE_DELAY_MS: 0
      KAFKA_PROCESS_ROLES: broker,controller
      KAFKA_NODE_ID: 1
      KAFKA_CONTROLLER_QUORUM_VOTERS: 1@kafka:29093
      KAFKA_LISTENERS: PLAINTEXT://kafka:29092,CONTROLLER://kafka:29093,PLAINTEXT_HOST://0.0.0.0:9092
      KAFKA_INTER_BROKER_LISTENER_NAME: PLAINTEXT
      KAFKA_CONTROLLER_LISTENER_NAMES: CONTROLLER
      KAFKA_LOG_DIRS: /tmp/kraft-combined-logs
      CLUSTER_ID: MkU3OEVBNTcwNTJENDM2Qk
    # healthcheck:
    #   test: "netstat -ltn | grep -c ':9092'"

  kafdrop:
    image: obsidiandynamics/kafdrop:4.0.0
    container_name: cube_go_gin_kafdrop
    depends_on:
      - kafka
    ports:
      - 19000:9000
    environment:
      KAFKA_BROKERCONNECT: kafka:29092<|MERGE_RESOLUTION|>--- conflicted
+++ resolved
@@ -3,8 +3,7 @@
   go_net_http:
     build:
       context: .
-<<<<<<< HEAD
-    container_name: cube_go_gin_http
+    container_name: cube_go_gin
     environment:
       # New Relic agent will send data on https://<domain_of_cubeapm_server>:443
       - NEW_RELIC_HOST=<domain_of_cubeapm_server>
@@ -15,9 +14,6 @@
       # - NEW_RELIC_LOG=stdout
       # Set New Relic agent log level to debug if needed to see detailed logs
       # - NEW_RELIC_LOG_LEVEL=debug
-=======
-    container_name: cube_go_gin
->>>>>>> 1a110759
     ports:
       - "8000:8000"
     depends_on:
