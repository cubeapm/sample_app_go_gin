version: "3"
services:
  go_net_http:
    build:
      context: .
<<<<<<< HEAD
    container_name: cube_go_gin_http
    environment:
      - OTEL_SERVICE_NAME=cube_sample_go_net_http_gin_otel
      - OTEL_EXPORTER_OTLP_COMPRESSION=gzip

      # print traces on console
      - OTEL_LOG_LEVEL=debug
      # send traces to CubeAPM
      # - OTEL_EXPORTER_OTLP_TRACES_ENDPOINT=http://host.docker.internal:4318/v1/traces
=======
    container_name: cube_go_gin
>>>>>>> 1a110759
    ports:
      - "8000:8000"
    depends_on:
      - redis
      - mongo
      - kafka
      - clickhouse
    restart: always

  redis:
    image: redis:alpine3.18
    container_name: cube_go_gin_redis

  mongo:
    image: mongo:7.0.12
    container_name: cube_go_gin_mongo

  clickhouse:
    image: "clickhouse/clickhouse-server:24.8.11.5-alpine"
    user: "101:101"
    container_name: cube_go_gin_clickhouse
    volumes:
      - ./clickhouse/config.xml:/etc/clickhouse-server/config.d/config.xml
      - ./clickhouse/users.xml:/etc/clickhouse-server/users.d/users.xml
    ports:
      - "8123:8123"
      - "9000:9000"
    depends_on:
      - clickhouse-keeper

  clickhouse-keeper:
    image: "clickhouse/clickhouse-keeper:24.8.11.5-alpine"
    user: "101:101"
    container_name: cube_go_gin_clickhouse_keeper
    volumes:
      - ./clickhouse/keeper_config.xml:/etc/clickhouse-keeper/keeper_config.xml
    ports:
      - "9181:9181"

  kafka:
    image: confluentinc/cp-kafka:7.5.0
    container_name: cube_go_gin_kafka
    ports:
      - "9092:9092"
    environment:
      KAFKA_BROKER_ID: 1
      KAFKA_LISTENER_SECURITY_PROTOCOL_MAP: CONTROLLER:PLAINTEXT,PLAINTEXT:PLAINTEXT,PLAINTEXT_HOST:PLAINTEXT
      KAFKA_ADVERTISED_LISTENERS: PLAINTEXT://kafka:29092,PLAINTEXT_HOST://kafka:9092
      KAFKA_OFFSETS_TOPIC_REPLICATION_FACTOR: 1
      KAFKA_TRANSACTION_STATE_LOG_MIN_ISR: 1
      KAFKA_TRANSACTION_STATE_LOG_REPLICATION_FACTOR: 1
      KAFKA_GROUP_INITIAL_REBALANCE_DELAY_MS: 0
      KAFKA_PROCESS_ROLES: broker,controller
      KAFKA_NODE_ID: 1
      KAFKA_CONTROLLER_QUORUM_VOTERS: 1@kafka:29093
      KAFKA_LISTENERS: PLAINTEXT://kafka:29092,CONTROLLER://kafka:29093,PLAINTEXT_HOST://0.0.0.0:9092
      KAFKA_INTER_BROKER_LISTENER_NAME: PLAINTEXT
      KAFKA_CONTROLLER_LISTENER_NAMES: CONTROLLER
      KAFKA_LOG_DIRS: /tmp/kraft-combined-logs
      CLUSTER_ID: MkU3OEVBNTcwNTJENDM2Qk
    # healthcheck:
    #   test: "netstat -ltn | grep -c ':9092'"

  kafdrop:
    image: obsidiandynamics/kafdrop:4.0.0
    container_name: cube_go_gin_kafdrop
    depends_on:
      - kafka
    ports:
      - 19000:9000
    environment:
      KAFKA_BROKERCONNECT: kafka:29092<|MERGE_RESOLUTION|>--- conflicted
+++ resolved
@@ -3,8 +3,7 @@
   go_net_http:
     build:
       context: .
-<<<<<<< HEAD
-    container_name: cube_go_gin_http
+    container_name: cube_go_gin
     environment:
       - OTEL_SERVICE_NAME=cube_sample_go_net_http_gin_otel
       - OTEL_EXPORTER_OTLP_COMPRESSION=gzip
@@ -13,9 +12,6 @@
       - OTEL_LOG_LEVEL=debug
       # send traces to CubeAPM
       # - OTEL_EXPORTER_OTLP_TRACES_ENDPOINT=http://host.docker.internal:4318/v1/traces
-=======
-    container_name: cube_go_gin
->>>>>>> 1a110759
     ports:
       - "8000:8000"
     depends_on:
