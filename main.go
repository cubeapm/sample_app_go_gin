package main

import (
	"context"
	"io"
	"log"
	"net/http"
	"os"
	"os/signal"
	"time"

	"github.com/ClickHouse/clickhouse-go/v2"
	"github.com/ClickHouse/clickhouse-go/v2/lib/driver"
	"github.com/gin-gonic/gin"
	"github.com/newrelic/go-agent/v3/integrations/nrgin"
	"github.com/newrelic/go-agent/v3/newrelic"
	"github.com/redis/go-redis/v9"
	"github.com/segmentio/kafka-go"
	"go.mongodb.org/mongo-driver/bson"
	"go.mongodb.org/mongo-driver/mongo"
	"go.mongodb.org/mongo-driver/mongo/options"
	"go.mongodb.org/mongo-driver/mongo/readpref"
)

const kafkaTopicName = "sample_topic"

var (
	hcl http.Client
	rdb *redis.Client
	mdb *mongo.Client
	ccn driver.Conn
	kcn *kafka.Conn
)

func main() {
	if err := run(); err != nil {
		log.Fatalln(err)
	}
}

func run() error {
	var err error

	// initialize http client
	hcl = http.Client{}

	// initialize redis
	rdb = redis.NewClient(&redis.Options{
		Addr: "redis:6379",
	})

	// initialize mongo
	mdbOpts := options.Client().ApplyURI("mongodb://mongo:27017")
	mdb, err = mongo.Connect(context.Background(), mdbOpts)
	if err != nil {
		return err
	}
	if err = mdb.Ping(context.Background(), readpref.Primary()); err != nil {
		return err
	}
	defer func() {
		_ = mdb.Disconnect(context.Background())
	}()

	// initialize clickhouse
	ccn, err = clickhouse.Open(&clickhouse.Options{
		Addr: []string{"clickhouse:9000"},
	})
	if err != nil {
		return err
	}
	if err = ccn.Ping(context.Background()); err != nil {
		return err
	}

	// initialize kafka
	kcn, err = kafka.DialLeader(context.Background(), "tcp", "kafka:9092", kafkaTopicName, 0)
	if err != nil {
		return err
	}

	// initialize newrelic
	app, err := newrelic.NewApplication(
		newrelic.ConfigFromEnvironment(),
	)

	// Create Gin router
	router := gin.Default()
	router.Use(nrgin.Middleware(app))

	// Define routes
	router.GET("/", indexFunc)
	router.GET("/param/:param", paramFunc)
	router.GET("/exception", exceptionFunc)
	router.GET("/api", apiFunc)
	router.GET("/redis", redisFunc)
	router.GET("/mongo", mongoFunc)
	router.GET("/clickhouse", clickhouseFunc)
	router.GET("/kafka/produce", kafkaProduceFunc)
	router.GET("/kafka/consume", kafkaConsumeFunc)

	// Graceful shutdown
	srv := &http.Server{
		Addr:    ":8000",
		Handler: router,
	}

	// Handle SIGINT (CTRL+C)
	ctx, stop := signal.NotifyContext(context.Background(), os.Interrupt)
	defer stop()

	srvErr := make(chan error, 1)
	go func() {
		log.Println("Server started on :8000")
		srvErr <- srv.ListenAndServe()
	}()

	select {
	case err = <-srvErr:
		return err
	case <-ctx.Done():
		stop()
		log.Println("Shutting down server...")
		shutdownCtx, cancel := context.WithTimeout(context.Background(), 5*time.Second)
		defer cancel()
		return srv.Shutdown(shutdownCtx)
	}
}

// Handlers

// todo: All api's call is visible on APM, and the rest of the data and traces — like Redis, MongoDB, external API calls, ClickHouse, and Kafka — is not visible."

func indexFunc(c *gin.Context) {
	c.String(http.StatusOK, "index called")
}

func paramFunc(c *gin.Context) {
	param := c.Param("param")
	c.String(http.StatusOK, "Got param: %s", param)
}

func exceptionFunc(c *gin.Context) {
	c.Status(http.StatusInternalServerError)
}

func apiFunc(c *gin.Context) {
	txn := nrgin.Transaction(c)
	req, _ := http.NewRequestWithContext(c.Request.Context(), http.MethodGet, "http://localhost:8000/", nil)
	seg := newrelic.StartExternalSegment(txn, req)
	resp, err := hcl.Do(req)
	if err != nil {
		c.String(http.StatusInternalServerError, "API call error: %v", err)
		return
	}
	defer resp.Body.Close()
	seg.End()

	respBody, err := io.ReadAll(resp.Body)
	if err != nil {
		c.String(http.StatusInternalServerError, "Read error: %v", err)
		return
	}
	c.String(http.StatusOK, "Got api: %s", respBody)
}

func redisFunc(c *gin.Context) {
	txn := nrgin.Transaction(c)
	seg := newrelic.DatastoreSegment{
		StartTime:  txn.StartSegmentNow(),
		Product:    newrelic.DatastoreRedis,
		Collection: "cache",
		Operation:  "GET",
	}
	val, err := rdb.Get(c.Request.Context(), "key").Result()
<<<<<<< HEAD
	seg.End()

	if err != nil {
=======
	if err == redis.Nil {
		c.String(http.StatusOK, "Redis called")
		return
	} else if err != nil {
>>>>>>> 1a110759
		c.String(http.StatusInternalServerError, "Redis error: %v", err)
		return
	}
	c.String(http.StatusOK, "Redis called: %s", val)
}

func mongoFunc(c *gin.Context) {
	txn := nrgin.Transaction(c)

	seg := newrelic.DatastoreSegment{
		StartTime:  txn.StartSegmentNow(),
		Product:    newrelic.DatastoreMongoDB,
		Collection: "sampleCollection",
		Operation:  "FindOne",
	}
	collection := mdb.Database("sample_db").Collection("sampleCollection")
	_ = collection.FindOne(c.Request.Context(), bson.D{{Key: "name", Value: "dummy"}})
	seg.End()
	c.String(http.StatusOK, "Mongo called")
}

func clickhouseFunc(c *gin.Context) {
	txn := nrgin.Transaction(c)

	seg := newrelic.DatastoreSegment{
		StartTime:  txn.StartSegmentNow(),
		Product:    "ClickHouse", // custom
		Collection: "system",
		Operation:  "Query",
	}
	res, err := ccn.Query(c.Request.Context(), "SELECT NOW()")
	seg.End()

	if err != nil {
		c.String(http.StatusInternalServerError, "Clickhouse query error: %v", err)
		return
	}
	c.String(http.StatusOK, "Clickhouse called: %v", res.Columns())
}

func kafkaProduceFunc(c *gin.Context) {
	txn := nrgin.Transaction(c)

	seg := newrelic.DatastoreSegment{
		StartTime:  txn.StartSegmentNow(),
		Product:    "Kafka",
		Collection: kafkaTopicName,
		Operation:  "Produce",
	}
	kcn.SetWriteDeadline(time.Now().Add(10 * time.Second))
	_, err := kcn.WriteMessages(
		kafka.Message{Value: []byte("one!")},
		kafka.Message{Value: []byte("two!")},
		kafka.Message{Value: []byte("three!")},
	)
	seg.End()

	if err != nil {
		c.String(http.StatusInternalServerError, "Kafka produce error: %v", err)
		return
	}
	c.String(http.StatusOK, "Kafka produced")
}

func kafkaConsumeFunc(c *gin.Context) {
	txn := nrgin.Transaction(c)

	seg := newrelic.DatastoreSegment{
		StartTime:  txn.StartSegmentNow(),
		Product:    "Kafka",
		Collection: kafkaTopicName,
		Operation:  "Consume",
	}
	kcn.SetReadDeadline(time.Now().Add(10 * time.Second))
	_ = kcn.ReadBatch(10e3, 1e6) // fetch 10KB min, 1MB max
	seg.End()

	c.String(http.StatusOK, "Kafka consumed")
}<|MERGE_RESOLUTION|>--- conflicted
+++ resolved
@@ -173,16 +173,12 @@
 		Operation:  "GET",
 	}
 	val, err := rdb.Get(c.Request.Context(), "key").Result()
-<<<<<<< HEAD
-	seg.End()
-
-	if err != nil {
-=======
+	seg.End()
+
 	if err == redis.Nil {
 		c.String(http.StatusOK, "Redis called")
 		return
 	} else if err != nil {
->>>>>>> 1a110759
 		c.String(http.StatusInternalServerError, "Redis error: %v", err)
 		return
 	}
