--- conflicted
+++ resolved
@@ -2,11 +2,8 @@
 
 import (
 	"context"
-<<<<<<< HEAD
+	"database/sql"
 	"fmt"
-=======
-	"database/sql"
->>>>>>> 9f57e3d1
 	"io"
 	"log"
 	"net/http"
@@ -33,20 +30,12 @@
 const kafkaTopicName = "sample_topic"
 
 var (
-<<<<<<< HEAD
-	hcl = *apmhttp.WrapClient(http.DefaultClient)
-	rdb *redis.Client
-	mdb *mongo.Client
-	ccn driver.Conn
-	kcn *kafka.Conn
-=======
-	hcl     http.Client
+	hcl     = *apmhttp.WrapClient(http.DefaultClient)
 	mysqldb *sql.DB
 	rdb     *redis.Client
 	mdb     *mongo.Client
 	ccn     driver.Conn
 	kcn     *kafka.Conn
->>>>>>> 9f57e3d1
 )
 
 func main() {
