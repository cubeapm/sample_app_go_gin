package main

import (
	"context"
	"database/sql"
	"io"
	"log"
	"net/http"
	"os"
	"os/signal"
	"time"

	"github.com/ClickHouse/clickhouse-go/v2"
	"github.com/ClickHouse/clickhouse-go/v2/lib/driver"
	gintrace "github.com/DataDog/dd-trace-go/contrib/gin-gonic/gin/v2"
	mongotrace "github.com/DataDog/dd-trace-go/contrib/go.mongodb.org/mongo-driver.v2/v2/mongo"
	ddhttp "github.com/DataDog/dd-trace-go/contrib/net/http/v2"
	kafkatrace "github.com/DataDog/dd-trace-go/contrib/segmentio/kafka-go/v2"
	"github.com/DataDog/dd-trace-go/v2/ddtrace/tracer"
	"github.com/gin-gonic/gin"
	_ "github.com/go-sql-driver/mysql"
	"github.com/redis/go-redis/v9"
	"github.com/segmentio/kafka-go"
	"go.mongodb.org/mongo-driver/v2/bson"
	"go.mongodb.org/mongo-driver/v2/mongo"
	"go.mongodb.org/mongo-driver/v2/mongo/options"
	"go.mongodb.org/mongo-driver/v2/mongo/readpref"
	redistrace "gopkg.in/DataDog/dd-trace-go.v1/contrib/redis/go-redis.v9"
)

const kafkaTopicName = "sample_topic"

var (
<<<<<<< HEAD
	hcl http.Client
	rdb redis.UniversalClient
	mdb *mongo.Client
	ccn driver.Conn
	kcn *kafka.Conn
	kw  *kafkatrace.KafkaWriter
	kr  *kafkatrace.Reader
=======
	hcl     http.Client
	mysqldb *sql.DB
	rdb     *redis.Client
	mdb     *mongo.Client
	ccn     driver.Conn
	kcn     *kafka.Conn
>>>>>>> 9f57e3d1
)

func main() {
	tracer.Start()
	defer tracer.Stop()
	if err := run(); err != nil {
		log.Fatalln(err)
	}
}

func run() error {
	var err error

	// initialize http client
	// wrap your existing http client for external api calls (Datadog provides a wrapper for the {ddhttp.WrapClient()} http.Client that will automatically generate spans for all HTTP calls,)
	hcl = *ddhttp.WrapClient(&http.Client{})

	// initialize mysql
	mysqldb, err = sql.Open("mysql", "root:root@tcp(mysql:3306)/test")
	if err != nil {
		return err
	}
	if err = mysqldb.Ping(); err != nil {
		return err
	}
	defer func() {
		_ = mysqldb.Close()
	}()

	// initialize redis
	rdb = redistrace.NewClient(&redis.Options{
		Addr: "redis:6379",
	})

	// initialize mongo
	ctx, cancel := context.WithTimeout(context.Background(), 10*time.Second)
	defer cancel()
	mdbOpts := options.Client().ApplyURI("mongodb://mongo:27017")
	mdbOpts.Monitor = mongotrace.NewMonitor()
	mdb, err = mongo.Connect(mdbOpts)
	if err != nil {
		return err
	}
	if err = mdb.Ping(context.Background(), readpref.Primary()); err != nil {
		return err
	}
	defer func() {
		_ = mdb.Disconnect(context.Background())
	}()

	// initialize clickhouse
	ccn, err = clickhouse.Open(&clickhouse.Options{
		Addr: []string{"clickhouse:9000"},
	})
	if err != nil {
		return err
	}
	if err = ccn.Ping(context.Background()); err != nil {
		return err
	}

	// initialize kafka
	// Producer
	kw = kafkatrace.NewWriter(kafka.WriterConfig{
		Brokers: []string{"kafka:9092"},
		Topic:   kafkaTopicName,
	})

	// Consumer
	kr = kafkatrace.NewReader(kafka.ReaderConfig{
		Brokers: []string{"kafka:9092"},
		Topic:   kafkaTopicName,
		GroupID: "my-group",
	})
	defer func() {
		if kw != nil {
			_ = kw.Close()
		}
		if kr != nil {
			_ = kr.Close()
		}
	}()

	// Create Gin router
	router := gin.Default()

	router.Use(gintrace.Middleware("my-service"))

	// Define routes
	router.GET("/", indexFunc)
	router.GET("/param/:param", paramFunc)
	router.GET("/exception", exceptionFunc)
	router.GET("/api", apiFunc)
	router.GET("/mysql", mysqlFunc)
	router.GET("/redis", redisFunc)
	router.GET("/mongo", mongoFunc)
	router.GET("/clickhouse", clickhouseFunc)
	router.GET("/kafka/produce", kafkaProduceFunc)
	router.GET("/kafka/consume", kafkaConsumeFunc)

	// Graceful shutdown
	srv := &http.Server{
		Addr:    ":8000",
		Handler: router,
	}

	// Handle SIGINT (CTRL+C)
	ctx, stop := signal.NotifyContext(context.Background(), os.Interrupt)
	defer stop()

	srvErr := make(chan error, 1)
	go func() {
		log.Println("Server started on :8000")
		srvErr <- srv.ListenAndServe()
	}()

	select {
	case err = <-srvErr:
		return err
	case <-ctx.Done():
		stop()
		log.Println("Shutting down server...")
		shutdownCtx, cancel := context.WithTimeout(context.Background(), 5*time.Second)
		defer cancel()
		return srv.Shutdown(shutdownCtx)
	}
}

// Handlers

// these external apis & databases like Mongo, Redis, Clickhouse, Kafka does not identify as a database in CubeAPM. Although ,we can create custom spans for these databases.
// https://docs.datadoghq.com/tracing/trace_collection/custom_instrumentation/go/dd-api/
// Library compatibility - https://docs.datadoghq.com/tracing/trace_collection/compatibility/go/?tab=v2

func indexFunc(c *gin.Context) {
	c.String(http.StatusOK, "index called")
}

func paramFunc(c *gin.Context) {
	param := c.Param("param")
	span, _ := tracer.StartSpanFromContext(c.Request.Context(), "manual.param.span")
	span.SetTag("param", param)
	span.Finish()

	c.String(http.StatusOK, "Got param: %s", param)
}

func exceptionFunc(c *gin.Context) {
	c.Status(http.StatusInternalServerError)
}

func apiFunc(c *gin.Context) {
	req, _ := http.NewRequestWithContext(c.Request.Context(), http.MethodGet, "http://localhost:8000/", nil)
	resp, err := hcl.Do(req)
	if err != nil {
		c.String(http.StatusInternalServerError, "API call error: %v", err)
		return
	}
	defer resp.Body.Close()
	respBody, err := io.ReadAll(resp.Body)
	if err != nil {
		c.String(http.StatusInternalServerError, "Read error: %v", err)
		return
	}
	c.String(http.StatusOK, "Got api: %s", respBody)
}

func mysqlFunc(c *gin.Context) {
	var now string
	err := mysqldb.QueryRow("SELECT NOW()").Scan(&now)
	if err != nil {
		c.String(http.StatusInternalServerError, "MySQL query error: %v", err)
		return
	}
	c.String(http.StatusOK, "MySQL called: %s", now)
}

func redisFunc(c *gin.Context) {
	val, err := rdb.Get(c.Request.Context(), "key").Result()
	if err == redis.Nil {
		c.String(http.StatusOK, "Redis called")
		return
	} else if err != nil {
		c.String(http.StatusInternalServerError, "Redis error: %v", err)
		return
	}
	c.String(http.StatusOK, "Redis called: %s", val)
}

func mongoFunc(c *gin.Context) {
	collection := mdb.Database("sample_db").Collection("sampleCollection")
	_ = collection.FindOne(c.Request.Context(), bson.D{{Key: "name", Value: "dummy"}})
	c.String(http.StatusOK, "Mongo called")
}

func clickhouseFunc(c *gin.Context) {
	span, ctx := tracer.StartSpanFromContext(
		c.Request.Context(),
		"clickhouse.query",
		tracer.ResourceName("SELECT NOW()"),
		tracer.Tag("component", "clickhouse"),
		tracer.Tag("db.system", "clickhouse"),
	)
	defer span.Finish()
	res, err := ccn.Query(ctx, "SELECT NOW()")
	if err != nil {
		c.String(http.StatusInternalServerError, "Clickhouse query error: %v", err)
		return
	}
	span.SetTag("span.kind", "client")
	span.SetTag("db.statement", "SELECT NOW()")
	span.SetTag("db.rows", len(res.Columns()))

	c.String(http.StatusOK, "Clickhouse called: %v", res.Columns())
}

func kafkaProduceFunc(c *gin.Context) {
	ctx, cancel := context.WithTimeout(c.Request.Context(), 10*time.Second)
	defer cancel()

	err := kw.WriteMessages(ctx,
		kafka.Message{Value: []byte("one!")},
		kafka.Message{Value: []byte("two!")},
		kafka.Message{Value: []byte("three!")},
	)
	if err != nil {
		c.String(http.StatusInternalServerError, "Kafka produce error: %v", err)
		return
	}
	c.String(http.StatusOK, "Kafka produced")
}

func kafkaConsumeFunc(c *gin.Context) {
	ctx, cancel := context.WithTimeout(c.Request.Context(), 10*time.Second)
	defer cancel()

	msg, err := kr.ReadMessage(ctx)
	if err != nil {
		c.String(http.StatusInternalServerError, "Kafka consume error: %v", err)
		return
	}

	c.String(http.StatusOK, "Kafka consumed: %s", string(msg.Value))
}<|MERGE_RESOLUTION|>--- conflicted
+++ resolved
@@ -31,22 +31,14 @@
 const kafkaTopicName = "sample_topic"
 
 var (
-<<<<<<< HEAD
-	hcl http.Client
-	rdb redis.UniversalClient
-	mdb *mongo.Client
-	ccn driver.Conn
-	kcn *kafka.Conn
-	kw  *kafkatrace.KafkaWriter
-	kr  *kafkatrace.Reader
-=======
 	hcl     http.Client
 	mysqldb *sql.DB
-	rdb     *redis.Client
+	rdb     redis.UniversalClient
 	mdb     *mongo.Client
 	ccn     driver.Conn
 	kcn     *kafka.Conn
->>>>>>> 9f57e3d1
+	kw      *kafkatrace.KafkaWriter
+	kr      *kafkatrace.Reader
 )
 
 func main() {
