package main

import (
	"context"
<<<<<<< HEAD
	"errors"
=======
	"database/sql"
>>>>>>> 9f57e3d1
	"io"
	"log"
	"net/http"
	"os"
	"os/signal"
	"time"

	"github.com/ClickHouse/clickhouse-go/v2"
	"github.com/ClickHouse/clickhouse-go/v2/lib/driver"
	"github.com/gin-gonic/gin"
<<<<<<< HEAD
	"github.com/redis/go-redis/extra/redisotel/v9"
=======
	_ "github.com/go-sql-driver/mysql"
>>>>>>> 9f57e3d1
	"github.com/redis/go-redis/v9"
	"github.com/segmentio/kafka-go"
	"go.mongodb.org/mongo-driver/bson"
	"go.mongodb.org/mongo-driver/mongo"
	"go.mongodb.org/mongo-driver/mongo/options"
	"go.mongodb.org/mongo-driver/mongo/readpref"
	"go.opentelemetry.io/contrib/instrumentation/github.com/gin-gonic/gin/otelgin"
	"go.opentelemetry.io/contrib/instrumentation/go.mongodb.org/mongo-driver/mongo/otelmongo"
	"go.opentelemetry.io/contrib/instrumentation/net/http/otelhttp"
	"go.opentelemetry.io/otel"
	semconv "go.opentelemetry.io/otel/semconv/v1.25.0"
	apiTrace "go.opentelemetry.io/otel/trace"
)

const kafkaTopicName = "sample_topic"

var (
<<<<<<< HEAD
	tracer apiTrace.Tracer
	hcl    http.Client
	rdb    *redis.Client
	mdb    *mongo.Client
	ccn    driver.Conn
	kcn    *kafka.Conn
=======
	hcl     http.Client
	mysqldb *sql.DB
	rdb     *redis.Client
	mdb     *mongo.Client
	ccn     driver.Conn
	kcn     *kafka.Conn
>>>>>>> 9f57e3d1
)

func main() {
	if err := run(); err != nil {
		log.Fatalln(err)
	}
}

func run() error {
	var err error

	// initialize http client
	hcl = http.Client{
		Transport: otelhttp.NewTransport(http.DefaultTransport),
	}

	// initialize mysql
	mysqldb, err = sql.Open("mysql", "root:root@tcp(mysql:3306)/test")
	if err != nil {
		return err
	}
	if err = mysqldb.Ping(); err != nil {
		return err
	}
	defer func() {
		_ = mysqldb.Close()
	}()

	// initialize redis
	rdb = redis.NewClient(&redis.Options{
		Addr: "redis:6379",
	})
	// Enable tracing instrumentation
	if err := redisotel.InstrumentTracing(rdb); err != nil {
		return err
	}

	// initialize mongo
	mdbOpts := options.Client().ApplyURI("mongodb://mongo:27017")
	// Enable tracing instrumentation
	mdbOpts.Monitor = otelmongo.NewMonitor()
	mdb, err = mongo.Connect(context.Background(), mdbOpts)
	if err != nil {
		return err
	}
	if err = mdb.Ping(context.Background(), readpref.Primary()); err != nil {
		return err
	}
	defer func() {
		_ = mdb.Disconnect(context.Background())
	}()

	// initialize clickhouse
	ccn, err = clickhouse.Open(&clickhouse.Options{
		Addr: []string{"clickhouse:9000"},
	})
	if err != nil {
		return err
	}
	if err = ccn.Ping(context.Background()); err != nil {
		return err
	}

	// initialize kafka
	kcn, err = kafka.DialLeader(context.Background(), "tcp", "kafka:9092", kafkaTopicName, 0)
	if err != nil {
		return err
	}

	// Handle SIGINT (CTRL+C)
	ctx, stop := signal.NotifyContext(context.Background(), os.Interrupt)
	defer stop()

	// Set up OpenTelemetry.
	otelShutdown, err := setupOTelSDK(ctx)
	if err != nil {
		return err
	}
	// Handle shutdown properly so nothing leaks.
	defer func() {
		err = errors.Join(err, otelShutdown(context.Background()))
	}()

	// initialize tracer
	tracer = otel.Tracer("")

	// Create Gin router
	router := gin.Default()

	// Add OpenTelemetry middleware
	router.Use(otelgin.Middleware(os.Getenv("OTEL_SERVICE_NAME")))

	// Define routes
	router.GET("/", indexFunc)
	router.GET("/param/:param", paramFunc)
	router.GET("/exception", exceptionFunc)
	router.GET("/api", apiFunc)
	router.GET("/mysql", mysqlFunc)
	router.GET("/redis", redisFunc)
	router.GET("/mongo", mongoFunc)
	router.GET("/clickhouse", clickhouseFunc)
	router.GET("/kafka/produce", kafkaProduceFunc)
	router.GET("/kafka/consume", kafkaConsumeFunc)

	// Graceful shutdown
	srv := &http.Server{
		Addr:    ":8000",
		Handler: router,
	}

	srvErr := make(chan error, 1)
	go func() {
		log.Println("Server started on :8000")
		srvErr <- srv.ListenAndServe()
	}()

	select {
	case err = <-srvErr:
		return err
	case <-ctx.Done():
		stop()
		log.Println("Shutting down server...")
		shutdownCtx, cancel := context.WithTimeout(context.Background(), 5*time.Second)
		defer cancel()
		return srv.Shutdown(shutdownCtx)
	}
}

// Handlers

func indexFunc(c *gin.Context) {
	c.String(http.StatusOK, "index called")
}

func paramFunc(c *gin.Context) {
	param := c.Param("param")
	c.String(http.StatusOK, "Got param: %s", param)
}

func exceptionFunc(c *gin.Context) {
	c.Status(http.StatusInternalServerError)
}

func apiFunc(c *gin.Context) {
	req, _ := http.NewRequestWithContext(c.Request.Context(), http.MethodGet, "http://localhost:8000/", nil)
	resp, err := hcl.Do(req)
	if err != nil {
		c.String(http.StatusInternalServerError, "API call error: %v", err)
		return
	}
	defer resp.Body.Close()
	respBody, err := io.ReadAll(resp.Body)
	if err != nil {
		c.String(http.StatusInternalServerError, "Read error: %v", err)
		return
	}
	c.String(http.StatusOK, "Got api: %s", respBody)
}

func mysqlFunc(c *gin.Context) {
	var now string
	err := mysqldb.QueryRow("SELECT NOW()").Scan(&now)
	if err != nil {
		c.String(http.StatusInternalServerError, "MySQL query error: %v", err)
		return
	}
	c.String(http.StatusOK, "MySQL called: %s", now)
}

func redisFunc(c *gin.Context) {
	val, err := rdb.Get(c.Request.Context(), "key").Result()
	if err == redis.Nil {
		c.String(http.StatusOK, "Redis called")
		return
	} else if err != nil {
		c.String(http.StatusInternalServerError, "Redis error: %v", err)
		return
	}
	c.String(http.StatusOK, "Redis called: %s", val)
}

func mongoFunc(c *gin.Context) {
	collection := mdb.Database("sample_db").Collection("sampleCollection")
	_ = collection.FindOne(c.Request.Context(), bson.D{{Key: "name", Value: "dummy"}})
	c.String(http.StatusOK, "Mongo called")
}

func clickhouseFunc(c *gin.Context) {
	_, span := tracer.Start(c.Request.Context(), "SELECT <dbname>.<tablename>", apiTrace.WithSpanKind(apiTrace.SpanKindClient))
	span.SetAttributes(
		semconv.DBSystemClickhouse,
		// semconv.DBName(""),
		semconv.DBOperation("SELECT"),
		// semconv.DBSQLTable(""),
		// semconv.DBStatement(""),
	)
	defer span.End()
	res, err := ccn.Query(c.Request.Context(), "SELECT NOW()")
	if err != nil {
		c.String(http.StatusInternalServerError, "Clickhouse query error: %v", err)
		return
	}
	c.String(http.StatusOK, "Clickhouse called: %v", res.Columns())
}

func kafkaProduceFunc(c *gin.Context) {
	_, span := tracer.Start(c.Request.Context(), "publish "+kafkaTopicName, apiTrace.WithSpanKind(apiTrace.SpanKindProducer))
	span.SetAttributes(
		semconv.MessagingSystemKafka,
		semconv.MessagingOperationPublish,
		semconv.MessagingDestinationName(kafkaTopicName),
		// semconv.ServerAddress(""),
		// semconv.MessagingKafkaMessageKey(""),
		// semconv.MessagingMessageBodySize(14),
		// semconv.MessagingBatchMessageCount(3),
		// attribute.String("key", "value"), // "go.opentelemetry.io/otel/attribute"
	)
	kcn.SetWriteDeadline(time.Now().Add(10 * time.Second))
	_, err := kcn.WriteMessages(
		kafka.Message{Value: []byte("one!")},
		kafka.Message{Value: []byte("two!")},
		kafka.Message{Value: []byte("three!")},
	)
	if err != nil {
		c.String(http.StatusInternalServerError, "Kafka produce error: %v", err)
		return
	}
	c.String(http.StatusOK, "Kafka produced")
}

func kafkaConsumeFunc(c *gin.Context) {
	_, span := tracer.Start(c.Request.Context(), "process "+kafkaTopicName, apiTrace.WithSpanKind(apiTrace.SpanKindConsumer))
	span.SetAttributes(
		semconv.MessagingSystemKafka,
		semconv.MessagingOperationDeliver,
		semconv.MessagingDestinationName(kafkaTopicName),
	)
	defer span.End()

	kcn.SetReadDeadline(time.Now().Add(10 * time.Second))
	_ = kcn.ReadBatch(10e3, 1e6) // fetch 10KB min, 1MB max

	c.String(http.StatusOK, "Kafka consumed")
}<|MERGE_RESOLUTION|>--- conflicted
+++ resolved
@@ -2,11 +2,8 @@
 
 import (
 	"context"
-<<<<<<< HEAD
+	"database/sql"
 	"errors"
-=======
-	"database/sql"
->>>>>>> 9f57e3d1
 	"io"
 	"log"
 	"net/http"
@@ -17,11 +14,8 @@
 	"github.com/ClickHouse/clickhouse-go/v2"
 	"github.com/ClickHouse/clickhouse-go/v2/lib/driver"
 	"github.com/gin-gonic/gin"
-<<<<<<< HEAD
+	_ "github.com/go-sql-driver/mysql"
 	"github.com/redis/go-redis/extra/redisotel/v9"
-=======
-	_ "github.com/go-sql-driver/mysql"
->>>>>>> 9f57e3d1
 	"github.com/redis/go-redis/v9"
 	"github.com/segmentio/kafka-go"
 	"go.mongodb.org/mongo-driver/bson"
@@ -39,21 +33,13 @@
 const kafkaTopicName = "sample_topic"
 
 var (
-<<<<<<< HEAD
-	tracer apiTrace.Tracer
-	hcl    http.Client
-	rdb    *redis.Client
-	mdb    *mongo.Client
-	ccn    driver.Conn
-	kcn    *kafka.Conn
-=======
+	tracer  apiTrace.Tracer
 	hcl     http.Client
 	mysqldb *sql.DB
 	rdb     *redis.Client
 	mdb     *mongo.Client
 	ccn     driver.Conn
 	kcn     *kafka.Conn
->>>>>>> 9f57e3d1
 )
 
 func main() {
